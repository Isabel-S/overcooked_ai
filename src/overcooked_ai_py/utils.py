--- conflicted
+++ resolved
@@ -177,12 +177,9 @@
 def read_layout_dict(layout_name):
     return load_dict_from_file(os.path.join(LAYOUTS_DIR, layout_name + ".layout"))
 
-<<<<<<< HEAD
-
 class classproperty(property):
     def __get__(self, cls, owner):
         return classmethod(self.fget).__get__(None, owner)()
-=======
+
 def is_iterable(obj):
-    return isinstance(obj, Iterable)
->>>>>>> f1669a1a
+    return isinstance(obj, Iterable)