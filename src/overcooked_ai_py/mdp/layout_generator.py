--- conflicted
+++ resolved
@@ -1,15 +1,9 @@
 import numpy as np
-<<<<<<< HEAD
-import copy
-from overcooked_ai_py.utils import rnd_int_uniform, rnd_uniform
-from overcooked_ai_py.mdp.actions import Action, Direction
-from overcooked_ai_py.mdp.overcooked_mdp import OvercookedGridworld, Recipe
-=======
-import random
+
+import random, copy
 from overcooked_ai_py.utils import rnd_int_uniform, rnd_uniform
 from overcooked_ai_py.mdp.actions import Action, Direction
 from overcooked_ai_py.mdp.overcooked_mdp import OvercookedGridworld
->>>>>>> f1669a1a
 
 EMPTY = ' '
 COUNTER = 'X'
@@ -103,49 +97,6 @@
 
     @staticmethod
     def mdp_gen_fn_from_dict(
-<<<<<<< HEAD
-        mdp_params={},
-        mdp_choices=None,
-        size_bounds=((4, 7), (4, 7)), 
-        prop_empty=(0.6, 0.8),
-        prop_feats=(0.1, 0.2),
-        feature_types=DEFAULT_FEATURE_TYPES,
-        display=False
-    ):
-        """
-        Returns an MDP generator with the passed in properties.
-
-        mdp_choices: selects MDP randomly among choices
-
-        OR (if mdp_choices is None)
-
-        size_bounds: (min_layout_size, max_layout_size)
-        prop_empty: (min, max) proportion of empty space in generated layout
-        prop_feats: (min, max) proportion of counters with features on them
-        feature_types: tuple (or list) of feature types
-        """
-        
-        if mdp_params.get("layout_name") is not None:
-            mdp = OvercookedGridworld.from_layout_name(**mdp_params)
-            mdp_generator_fn = lambda: mdp
-        elif mdp_choices is not None:
-            assert type(mdp_choices) is list
-            
-            # If list of MDPs, randomly choose one at each reset
-            mdp_sizes = []
-            for mdp_name in mdp_choices:
-                mdp = OvercookedGridworld.from_layout_name(mdp_name, **mdp_params)
-                mdp_sizes.append([mdp.width, mdp.height])
-            widths, heights = np.array(mdp_sizes).T
-            min_padding = max(widths), max(heights)            
-            
-            def mdp_generator_fn():
-                chosen_mdp = np.random.choice(mdp_choices)
-                mdp = OvercookedGridworld.from_layout_name(chosen_mdp, **mdp_params)
-                lg = LayoutGenerator(min_padding, mdp_params)
-                mdp_padded = lg.padded_mdp(mdp)
-                return mdp_padded
-=======
             mdp_params, outer_shape=None, mdp_params_schedule_fn=None
     ):
         """
@@ -158,7 +109,6 @@
             assert type(mdp_params) is dict and "layout_name" in mdp_params
             mdp = OvercookedGridworld.from_layout_name(**mdp_params)
             mdp_fn = lambda _ignored: mdp
->>>>>>> f1669a1a
         else:
             # there is no schedule, we are using the same set of mdp_params all the time
             if mdp_params_schedule_fn is None:
@@ -184,36 +134,34 @@
             mdp_generator_fn = lambda: self.padded_mdp(mdp)
         else:
 
-            required_keys = ["inner_shape", "prop_empty", "prop_feats", "display", "start_all_orders"]
+            required_keys = ["inner_shape", "prop_empty", "prop_feats", "display"]
             missing_keys = [k for k in required_keys if k not in mdp_gen_params.keys()]
             assert len(missing_keys) == 0, "These keys were missing from the mdp_params: {}".format(missing_keys)
-
-            recipe_params = {"start_all_orders": mdp_gen_params["start_all_orders"]}
-            if "recipe_values" in mdp_gen_params:
-                recipe_params["recipe_values"] = mdp_gen_params["recipe_values"]
-            if "recipe_times" in mdp_gen_params:
-                recipe_params["recipe_times"] = mdp_gen_params["recipe_times"]
-
             inner_shape = mdp_gen_params["inner_shape"]
             assert inner_shape[0] <= outer_shape[0] and inner_shape[1] <= outer_shape[1], \
                 "inner_shape cannot fit into the outershap"
-
             layout_generator = LayoutGenerator(self.mdp_params_generator, outer_shape=self.outer_shape)
+            
+            if "start_all_orders" in mdp_gen_params:
+                recipe_params = {"start_all_orders": mdp_gen_params["start_all_orders"]}
+                if "recipe_values" in mdp_gen_params:
+                    recipe_params["recipe_values"] = mdp_gen_params["recipe_values"]
+                if "recipe_times" in mdp_gen_params:
+                    recipe_params["recipe_times"] = mdp_gen_params["recipe_times"]
+            else:
+                recipe_params = LayoutGenerator.add_generated_mdp_params_orders(self.mdp_params)
+            
+            if "feature_types" not in mdp_gen_params:
+                mdp_gen_params["feature_types"] = DEFAULT_FEATURE_TYPES
+            
             mdp_generator_fn = lambda: layout_generator.make_disjoint_sets_layout(
-<<<<<<< HEAD
-                inner_shape=[rnd_int_uniform(*dim) for dim in size_bounds],
-                prop_empty=rnd_uniform(*prop_empty),
-                prop_features=rnd_uniform(*prop_feats),
-                feature_types=feature_types,
-                display=display
-=======
                 inner_shape=mdp_gen_params["inner_shape"],
                 prop_empty=mdp_gen_params["prop_empty"],
                 prop_features=mdp_gen_params["prop_feats"],
                 base_param=recipe_params,
+                feature_types=mdp_gen_params["feature_types"]
                 display=mdp_gen_params["display"]
->>>>>>> f1669a1a
-            )
+            )            
 
         return mdp_generator_fn()
 
@@ -251,16 +199,11 @@
 
         start_positions = self.get_random_starting_positions(padded_grid)
         mdp_grid = self.padded_grid_to_layout_grid(padded_grid, start_positions, display=display)
-<<<<<<< HEAD
+
         mdp_params = LayoutGenerator.add_generated_mdp_params_orders(self.mdp_params)
         return OvercookedGridworld.from_grid(mdp_grid, base_layout_params=mdp_params)
-
-    def make_disjoint_sets_layout(self, inner_shape, prop_empty, prop_features, display=True, feature_types=DEFAULT_FEATURE_TYPES):        
-=======
-        return OvercookedGridworld.from_grid(mdp_grid)
-
-    def make_disjoint_sets_layout(self, inner_shape, prop_empty, prop_features, base_param={}, display=True):
->>>>>>> f1669a1a
+    
+    def make_disjoint_sets_layout(self, inner_shape, prop_empty, prop_features, base_param, feature_types=DEFAULT_FEATURE_TYPES, display=True):        
         grid = Grid(inner_shape)
         self.dig_space_with_disjoint_sets(grid, prop_empty)
         self.add_features(grid, prop_features, feature_types)
@@ -268,12 +211,7 @@
         padded_grid = self.embed_grid(grid)
         start_positions = self.get_random_starting_positions(padded_grid)
         mdp_grid = self.padded_grid_to_layout_grid(padded_grid, start_positions, display=display)
-<<<<<<< HEAD
-        mdp_params = LayoutGenerator.add_generated_mdp_params_orders(self.mdp_params)
-        return OvercookedGridworld.from_grid(mdp_grid, base_layout_params=mdp_params)
-=======
         return OvercookedGridworld.from_grid(mdp_grid, base_param)
->>>>>>> f1669a1a
 
     def padded_grid_to_layout_grid(self, padded_grid, start_positions, display=False):
         if display:
@@ -345,11 +283,6 @@
         """
         Places one round of basic features and then adds random features 
         until prop_features of valid locations are filled"""
-<<<<<<< HEAD
-=======
-        feature_types = [POT, ONION_DISPENSER, DISH_DISPENSER, SERVING_LOC]
-        # feature_types = [POT, ONION_DISPENSER, TOMATO_DISPENSER, DISH_DISPENSER, SERVING_LOC]  # NOTE: currently disabled TOMATO_DISPENSER
->>>>>>> f1669a1a
 
         valid_locations = grid.valid_feature_locations()
         np.random.shuffle(valid_locations)
