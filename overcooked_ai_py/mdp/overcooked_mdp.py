import itertools, copy
import numpy as np
from functools import reduce
from collections import defaultdict
from overcooked_ai_py.utils import pos_distance, load_from_json
from overcooked_ai_py import read_layout_dict
from overcooked_ai_py.mdp.actions import Action, Direction


class classproperty(property):
    def __get__(self, cls, owner):
        return classmethod(self.fget).__get__(None, owner)()

class Recipe:

    TOMATO = 'tomato'
    ONION = 'onion'
    ALL_INGREDIENTS = [ONION, TOMATO]
    MAX_NUM_INGREDIENTS = 3

    ALL_RECIPES_CACHE = {}

    _computed = False
    
    def __new__(cls, ingredients):
        # Some basic argument verification
        if not ingredients or not hasattr(ingredients, '__iter__') or len(ingredients) == 0:
            raise ValueError("Invalid input recipe. Must be ingredients iterable with non-zero length")
        for elem in ingredients:
            if not elem in cls.ALL_INGREDIENTS:
                raise ValueError("Invalid ingredient: {0}. Recipe can only contain ingredients {1}".format(elem, cls.ALL_INGREDIENTS))
        if not len(ingredients) <= cls.MAX_NUM_INGREDIENTS:
            raise ValueError("Recipe of length {0} is invalid. Recipe can contain at most {1} ingredients".format(len(ingredients), cls.MAX_NUM_INGREDIENTS))
        key = hash(tuple(sorted(ingredients)))
        if key in cls.ALL_RECIPES_CACHE:
            return cls.ALL_RECIPES_CACHE[key]
        cls.ALL_RECIPES_CACHE[key] = super(Recipe, cls).__new__(cls)
        return cls.ALL_RECIPES_CACHE[key]

    def __init__(self, ingredients):
        self._ingredients = ingredients

    def __hash__(self):
        return hash(self.ingredients)

    def __eq__(self, other):
        return self.ingredients == other.ingredients

    def __repr__(self):
        return self.ingredients.__repr__()

    def __iter__(self):
        return iter(self.ingredients)

    def __copy__(self):
        return Recipe(self.ingredients)

    def __deepcopy__(self, memo):
        ingredients_cpy = copy.deepcopy(self.ingredients)
        return Recipe(ingredients_cpy)

    @classmethod
    def _compute_all_recipes(cls):
        for i in range(cls.MAX_NUM_INGREDIENTS):
            for ingredient_list in itertools.combinations_with_replacement(cls.ALL_INGREDIENTS, i + 1):
                cls(ingredient_list)

    @property
    def ingredients(self):
        return tuple(sorted(self._ingredients))

    @ingredients.setter
    def ingredients(self, _):
        raise AttributeError("Recpes are read-only. Do not modify instance attributes after creation")

    @property
    def value(self):
        # TODO
        return 20

    @property
    def time(self):
        # TODO
        if hasattr(self, '_cook_time'):
            return self._cook_time
        return 20

    def to_dict(self):
        return { 'ingredients' : self.ingredients }

    @classproperty
    def ALL_RECIPES(cls):
        if not cls._computed:
            cls._compute_all_recipes()
            cls._computed = True
        return set(cls.ALL_RECIPES_CACHE.values())

    @classmethod
    def configure(cls, conf):
        cls._computed = False
        cls.MAX_NUM_INGREDIENTS = conf.get('max_num_ingredients', 3)

        # Backwards compatibility
        if 'cook_time' in conf:
            cls._cook_time = conf['cook_time']

    @classmethod
    def from_dict(cls, obj_dict):
        return cls(**obj_dict)
        



class ObjectState(object):
    """
    State of an object in OvercookedGridworld.
    """

    def __init__(self, name, position, **kwargs):
        """
        name (str): The name of the object
        position (int, int): Tuple for the current location of the object.
        """
        self.name = name
        self._position = tuple(position)

    @property
    def position(self):
        return self._position

    @position.setter
    def position(self, new_pos):
        self._position = new_pos

    def is_valid(self):
        return self.name in ['onion', 'tomato', 'dish']

    def deepcopy(self):
        return ObjectState(self.name, self.position)

    def __eq__(self, other):
        return isinstance(other, ObjectState) and \
            self.name == other.name and \
            self.position == other.position

    def __hash__(self):
        return hash((self.name, self.position))

    def __repr__(self):
        return '{}@{}'.format(
            self.name, self.position)

    def to_dict(self):
        return {
            "name": self.name,
            "position": self.position
        }

    @classmethod
    def from_dict(cls, obj_dict):
        obj_dict = copy.deepcopy(obj_dict)
        return ObjectState(**obj_dict)


class SoupState(ObjectState):


    def __init__(self, position, ingredients=[], cooking_tick=-1, **kwargs):
        """
        Represents a soup object. An object becomes a soup the instant it is placed in a pot. The
        soup's recipe is a list of ingredient names used to create it. A soup's recipe is undetermined
        until it has begun cooking. 

        name (str): always "soup" for a soup instance
        position (tupe): (x, y) coordinates in the grid
        ingrdients (list(ObjectState)): Objects that have been used to cook this soup. Determiens @property recipe
        cooking (int): How long the soup has been cooking for. -1 means cooking hasn't started yet
        """
        super(SoupState, self).__init__("soup", position)
        self._ingredients = ingredients
        self._cooking_tick = cooking_tick
        self._recipe = None

    def __eq__(self, other):
        return isinstance(other, SoupState) and self.name == other.name and self.position == other.position and self._cooking_tick == other._cooking_tick and \
            all([this_i == other_i for this_i, other_i in zip(self._ingredients, other._ingredients)])

    def __hash__(self):
        ingredient_hash = hash(tuple([hash(i) for i in self._ingredients]))
        supercls_hash = super(SoupState, self).__hash__()
        return hash((supercls_hash, self._cooking_tick, ingredient_hash))

    def __repr__(self):
        supercls_str = super(SoupState, self).__repr__()
        ingredients_str = self._ingredients.__repr__()
        return "{}\nIngredients:\t{}\nCooking Time:\t{}".format(supercls_str, ingredients_str, self._cooking_tick)

    @property
    def position(self):
        return self._position

    @position.setter
    def position(self, new_pos):
        self._position = new_pos
        for ingredient in self._ingredients:
            ingredient.position = new_pos

    @property
    def ingredients(self):
        return [ingredient.name for ingredient in self._ingredients]

    @property
    def is_cooking(self):
        return not self.is_idle and not self.is_ready

    @property
    def recipe(self):
        if self.is_idle:
            raise ValueError("Recipe is not determined until soup begins cooking")
        if not self._recipe:
            self._recipe = Recipe(self.ingredients)
        return self._recipe

    @property
    def value(self):
        return self.recipe.value

    @property
    def cook_time(self):
        return self.recipe.time

    @property
    def is_ready(self):
        if self.is_idle:
            return False
        return self._cooking_tick >= self.cook_time

    @property
    def is_idle(self):
        return self._cooking_tick < 0

    @property
    def is_full(self):
        return not self.is_idle or len(self.ingredients) == Recipe.MAX_NUM_INGREDIENTS

    def is_valid(self):
        if not all([ingredient.position == self.position for ingredient in self._ingredients]):
            return False
        if len(self.ingredients) > Recipe.MAX_NUM_INGREDIENTS:
            return False
        return True

    def auto_finish(self):
        if len(self.ingredients) == 0:
            raise ValueError("Cannot finish soup with no ingredients")
        self._cooking_tick = 0
        self._cooking_tick = self.cook_time

    def add_ingredient(self, ingredient):
        if not ingredient.name in Recipe.ALL_INGREDIENTS:
            raise ValueError("Invalid ingredient")
        if self.is_full:
            raise ValueError("Reached maximum number of ingredients in recipe")
        ingredient.position = self.position
        self._ingredients.append(ingredient)

    def add_ingredient_from_str(self, ingredient_str):
        ingredient_obj = ObjectState(ingredient_str, self.position)
        self.add_ingredient(ingredient_obj)

    def pop_ingredient(self):
        if not self.is_idle:
            raise ValueError("Cannot remove an ingredient from this soup at this time")
        if len(self._ingredients) == 0:
            raise ValueError("No ingredient to remove")
        return self._ingredients.pop()

    def begin_cooking(self):
        if not self.is_idle:
            raise ValueError("Cannot begin cooking this soup at this time")
        if len(self.ingredients) == 0:
            raise ValueError("Must add at least one ingredient to soup before you can begin cooking")
        self._cooking_tick = 0

    def cook(self):
        if self.is_idle:
            raise ValueError("Must begin cooking before advancing cook tick")
        if self.is_ready:
            raise ValueError("Cannot cook a soup that is already done")
        self._cooking_tick += 1


    def deepcopy(self):
        return SoupState(self.position, [ingredient.deepcopy() for ingredient in self._ingredients], self._cooking_tick)
    
    def to_dict(self):
        info_dict = super(SoupState, self).to_dict()
        ingrdients_dict = [ingredient.to_dict for ingredient in self._ingredients]
        info_dict['_ingredients'] = ingrdients_dict
        info_dict['_cooking_tick'] = self._cooking_tick
        return info_dict

    @classmethod
    def from_dict(cls, obj_dict):
        obj_dict = copy.deepcopy(obj_dict)
        if obj_dict['name'] != 'soup':
            return super(SoupState, cls).from_dict(obj_dict)

        if 'state' in obj_dict:
            # Legacy soup representation
            ingredient, num_ingredient, time = obj_dict['state']
            cooking_tick = -1 if time == 0 else time
            finished = time >= 20
            if ingredient == Recipe.TOMATO:
                return SoupState.get_soup(obj_dict['position'], num_tomatoes=num_ingredient, cooking_tick=cooking_tick, finished=finished)
            else:
                return SoupState.get_soup(obj_dict['position'], num_onions=num_ingredient, cooking_tick=cooking_tick, finished=finished)

        ingredients_objs = [ObjectState.from_dict(ing_dict) for ing_dict in obj_dict['_ingredients']]
        obj_dict['_ingredients'] = ingredients_objs
        return cls(**obj_dict)

    @classmethod
    def get_soup(cls, position, num_onions=1, num_tomatoes=0, cooking_tick=-1, finished=False, **kwargs):
        if num_onions < 0 or num_tomatoes < 0:
            raise ValueError("Number of active ingredients must be positive")
        if num_onions + num_tomatoes > Recipe.MAX_NUM_INGREDIENTS:
            raise ValueError("Too many ingredients specified for this soup")
        if cooking_tick >= 0 and num_tomatoes + num_onions == 0:
            raise ValueError("_cooking_tick must be -1 for empty soup")
        if finished and num_tomatoes + num_onions == 0:
            raise ValueError("Empty soup cannot be finished")
        onions = [ObjectState(Recipe.ONION, position) for _ in range(num_onions)]
        tomatoes = [ObjectState(Recipe.TOMATO, position) for _ in range(num_tomatoes)]
        ingredients = onions + tomatoes
        soup = cls(position, ingredients, cooking_tick)
        if finished:
            soup.auto_finish()
        return soup
        


class PlayerState(object):
    """
    State of a player in OvercookedGridworld.

    position: (x, y) tuple representing the player's location.
    orientation: Direction.NORTH/SOUTH/EAST/WEST representing orientation.
    held_object: ObjectState representing the object held by the player, or
                 None if there is no such object.
    """
    def __init__(self, position, orientation, held_object=None):
        self.position = tuple(position)
        self.orientation = tuple(orientation)
        self.held_object = held_object

        assert self.orientation in Direction.ALL_DIRECTIONS
        if self.held_object is not None:
            assert isinstance(self.held_object, ObjectState)
            assert self.held_object.position == self.position

    @property
    def pos_and_or(self):
        return (self.position, self.orientation)

    def has_object(self):
        return self.held_object is not None

    def get_object(self):
        assert self.has_object()
        return self.held_object

    def set_object(self, obj):
        assert not self.has_object()
        obj.position = self.position
        self.held_object = obj
 
    def remove_object(self):
        assert self.has_object()
        obj = self.held_object
        self.held_object = None
        return obj
    
    def update_pos_and_or(self, new_position, new_orientation):
        self.position = new_position
        self.orientation = new_orientation
        if self.has_object():
            self.get_object().position = new_position

    def deepcopy(self):
        new_obj = None if self.held_object is None else self.held_object.deepcopy()
        return PlayerState(self.position, self.orientation, new_obj)

    def __eq__(self, other):
        return isinstance(other, PlayerState) and \
            self.position == other.position and \
            self.orientation == other.orientation and \
            self.held_object == other.held_object

    def __hash__(self):
        return hash((self.position, self.orientation, self.held_object))

    def __repr__(self):
        return '{} facing {} holding {}'.format(
            self.position, self.orientation, str(self.held_object))
    
    def to_dict(self):
        return {
            "position": self.position,
            "orientation": self.orientation,
            "held_object": self.held_object.to_dict() if self.held_object is not None else None
        }

    @staticmethod
    def from_dict(player_dict):
        player_dict = copy.deepcopy(player_dict)
        held_obj = player_dict["held_object"]
        if held_obj is not None:
            player_dict["held_object"] = ObjectState.from_dict(held_obj)
        return PlayerState(**player_dict)


class OvercookedState(object):
    """A state in OvercookedGridworld."""
    def __init__(self, players, objects, bonus_orders=set(), all_orders=set(), timestep=0, **kwargs):
        """
        players (list(PlayerState)): Currently active PlayerStates (index corresponds to number)
        objects (dict({tuple:list(ObjectState)})):  Dictionary mapping positions (x, y) to ObjectStates. 
            NOTE: Does NOT include objects held by players (they are in 
            the PlayerState objects).
        bonus_orders (set(Recipe)):   Current orders worth a bonus
        all_orders (set(Recipe)):     Current orders allowed at all
        timestep (int):  The current timestep of the state

        """
        bonus_orders = set(bonus_orders)
        all_orders = set(all_orders)
        for pos, obj in objects.items():
            assert obj.position == pos
        assert all([o in Recipe.ALL_RECIPES for o in bonus_orders])
        assert all([o in Recipe.ALL_RECIPES for o in all_orders])
        self.players = tuple(players)
        self.objects = objects
        self.bonus_orders = bonus_orders
        self._all_orders = all_orders
        self.timestep = timestep

    @property
    def player_positions(self):
        return tuple([player.position for player in self.players])

    @property
    def player_orientations(self):
        return tuple([player.orientation for player in self.players])

    @property
    def players_pos_and_or(self):
        """Returns a ((pos1, or1), (pos2, or2)) tuple"""
        return tuple(zip(*[self.player_positions, self.player_orientations]))

    @property
    def unowned_objects_by_type(self):
        """
        Returns dictionary of (obj_name: ObjState)
        for all objects in the environment, NOT including
        ones held by players.
        """
        objects_by_type = defaultdict(list)
        for _pos, obj in self.objects.items():
            objects_by_type[obj.name].append(obj)
        return objects_by_type

    @property
    def player_objects_by_type(self):
        """
        Returns dictionary of (obj_name: ObjState)
        for all objects held by players.
        """
        player_objects = defaultdict(list)
        for player in self.players:
            if player.has_object():
                player_obj = player.get_object()
                player_objects[player_obj.name].append(player_obj)
        return player_objects

    @property
    def all_objects_by_type(self):
        """
        Returns dictionary of (obj_name: ObjState)
        for all objects in the environment, including
        ones held by players.
        """
        all_objs_by_type = self.unowned_objects_by_type.copy()
        for obj_type, player_objs in self.player_objects_by_type.items():
            all_objs_by_type[obj_type].extend(player_objs)
        return all_objs_by_type

    @property
    def all_objects_list(self):
        all_objects_lists = list(self.all_objects_by_type.values()) + [[], []]
        return reduce(lambda x, y: x + y, all_objects_lists)

    @property
    def all_orders(self):
        return self._all_orders if self._all_orders else Recipe.ALL_RECIPES

    def has_object(self, pos):
        return pos in self.objects

    def get_object(self, pos):
        assert self.has_object(pos)
        return self.objects[pos]

    def add_object(self, obj, pos=None):
        if pos is None:
            pos = obj.position

        assert not self.has_object(pos)
        obj.position = pos
        self.objects[pos] = obj

    def remove_object(self, pos):
        assert self.has_object(pos)
        obj = self.objects[pos]
        del self.objects[pos]
        return obj

    @classmethod
    def from_players_pos_and_or(cls, players_pos_and_or, bonus_orders=set(), all_orders=set()):
        """
        Make a dummy OvercookedState with no objects based on the passed in player
        positions and orientations and order list
        """
        return cls(
            [PlayerState(*player_pos_and_or) for player_pos_and_or in players_pos_and_or], 
            objects={}, bonus_orders=bonus_orders, all_orders=all_orders)

    @classmethod
    def from_player_positions(cls, player_positions, bonus_orders=set(), all_orders=set()):
        """
        Make a dummy OvercookedState with no objects and with players facing
        North based on the passed in player positions and order list
        """
        dummy_pos_and_or = [(pos, Direction.NORTH) for pos in player_positions]
        return cls.from_players_pos_and_or(dummy_pos_and_or, bonus_orders, all_orders)

    def deepcopy(self):
        return OvercookedState(
            players=[player.deepcopy() for player in self.players],
            objects={pos:obj.deepcopy() for pos, obj in self.objects.items()}, 
            bonus_orders=set(self.bonus_orders),
            all_orders=set(self.all_orders),
            timestep=self.timestep)

    def time_independent_equal(self, other):
        order_lists_equal = self.all_orders == other.all_orders and self.bonus_orders == other.bonus_orders

        return isinstance(other, OvercookedState) and \
            self.players == other.players and \
            set(self.objects.items()) == set(other.objects.items()) and \
            order_lists_equal

    def __eq__(self, other):
        return self.time_independent_equal(other) and self.timestep == other.timestep

    def __hash__(self):
        order_list_hash = hash(tuple(sorted(self.bonus_orders))) + hash(tuple(sorted(self.all_orders)))
        return hash(
            (self.players, tuple(self.objects.values()), order_list_hash)
        )

    def __str__(self):
        return 'Players: {}, Objects: {}, Bonus orders: {} All orders: {} Timestep: {}'.format( 
            str(self.players), str(list(self.objects.values())), str(self.bonus_orders), str(self.all_orders), str(self.timestep))

    def to_dict(self):
        return {
            "players": [p.to_dict() for p in self.players],
            "objects": [obj.to_dict() for obj in self.objects.values()],
            "bonus_orders": [order.to_dict() for order in self.bonus_orders],
            "all_orders" : [order.to_dict() for order in self.all_orders]
        }

    @staticmethod
    def from_dict(state_dict):
        state_dict = copy.deepcopy(state_dict)
        state_dict["players"] = [PlayerState.from_dict(p) for p in state_dict["players"]]
        object_list = [SoupState.from_dict(o) for o in state_dict["objects"]]
        state_dict["objects"] = { ob.position : ob for ob in object_list }
        state_dict["bonus_orders"] = [Recipe.from_dict(order) for order in state_dict.get('bonus_orders', [])]
        state_dict['all_orders'] = [Recipe.from_dict(order) for order in state_dict.get('all_orders', [])]
        return OvercookedState(**state_dict)
    
    @staticmethod
    def from_json(filename):
        return load_from_json(filename)


BASE_REW_SHAPING_PARAMS = {
    "PLACEMENT_IN_POT_REW": 3,
    "DISH_PICKUP_REWARD": 3,
    "SOUP_PICKUP_REWARD": 5,
    "DISH_DISP_DISTANCE_REW": 0,
    "POT_DISTANCE_REW": 0,
    "SOUP_DISTANCE_REW": 0
}

EVENT_TYPES = [
    # Onion events
    'onion_pickup',
    'useful_onion_pickup',
    'onion_drop',
    'useful_onion_drop',
    'potting_onion',

    # Dish events
    'dish_pickup',
    'useful_dish_pickup',
    'dish_drop',
    'useful_dish_drop',

    # Soup events
    'soup_pickup',
    'soup_delivery',
    'soup_drop'
]

class OvercookedGridworld(object):
    """
    An MDP grid world based off of the Overcooked game.
    TODO: clean the organization of this class further.
    """


    #########################
    # INSTANTIATION METHODS #
    #########################

    def __init__(self, terrain, start_player_positions, start_bonus_orders=set(), rew_shaping_params=None, layout_name="unnamed_layout", start_all_orders=Recipe.ALL_RECIPES, num_items_for_soup=3, order_bonus=2, **kwargs):
        """
        terrain: a matrix of strings that encode the MDP layout
        layout_name: string identifier of the layout
        start_player_positions: tuple of positions for both players' starting positions
        start_bonus_orders: List of recipes that are worth a bonus 
        rew_shaping_params: reward given for completion of specific subgoals
        all_orders: List of all available orders the players can make
        num_items_for_soup: Maximum number of ingredients that can be placed in a soup
        order_bonus: Multiplicative factor for serving a bonus recipe
        """
        self.height = len(terrain)
        self.width = len(terrain[0])
        self.shape = (self.width, self.height)
        self.terrain_mtx = terrain
        self.terrain_pos_dict = self._get_terrain_type_pos_dict()
        self.start_player_positions = start_player_positions
        self.num_players = len(start_player_positions)
<<<<<<< HEAD
        self.start_bonus_orders = start_bonus_orders
        self.start_all_orders = start_all_orders
        self.reward_shaping_params = NO_REW_SHAPING_PARAMS if rew_shaping_params is None else rew_shaping_params
=======
        self.start_order_list = start_order_list
        self.soup_cooking_time = cook_time
        self.num_items_for_soup = num_items_for_soup
        self.delivery_reward = delivery_reward
        self.reward_shaping_params = BASE_REW_SHAPING_PARAMS if rew_shaping_params is None else rew_shaping_params
>>>>>>> 321b390f
        self.layout_name = layout_name
        self.order_bonus = order_bonus
        self._configure_recipes(num_items_for_soup, **kwargs)

    @staticmethod
    def from_layout_name(layout_name, **params_to_overwrite):
        """
        Generates a OvercookedGridworld instance from a layout file.

        One can overwrite the default mdp configuration using partial_mdp_config.
        """
        params_to_overwrite = params_to_overwrite.copy()
        base_layout_params = read_layout_dict(layout_name)

        grid = base_layout_params['grid']
        del base_layout_params['grid']
        base_layout_params['layout_name'] = layout_name

        # Clean grid
        grid = [layout_row.strip() for layout_row in grid.split("\n")]
        return OvercookedGridworld.from_grid(grid, base_layout_params, params_to_overwrite)

    @staticmethod
    def from_grid(layout_grid, base_layout_params={}, params_to_overwrite={}, debug=False):
        """
        Returns instance of OvercookedGridworld with terrain and starting 
        positions derived from layout_grid.
        One can override default configuration parameters of the mdp in
        partial_mdp_config.
        """
        mdp_config = base_layout_params.copy()

        layout_grid = [[c for c in row] for row in layout_grid]
        OvercookedGridworld._assert_valid_grid(layout_grid)

        player_positions = [None] * 9
        for y, row in enumerate(layout_grid):
            for x, c in enumerate(row):
                if c in ['1', '2', '3', '4', '5', '6', '7', '8', '9']:
                    layout_grid[y][x] = ' '

                    # -1 is to account for fact that player indexing starts from 1 rather than 0
                    assert player_positions[int(c) - 1] is None, 'Duplicate player in grid'
                    player_positions[int(c) - 1] = (x, y)

        num_players = len([x for x in player_positions if x is not None])
        player_positions = player_positions[:num_players]

        # After removing player positions from grid we have a terrain mtx
        mdp_config["terrain"] = layout_grid
        mdp_config["start_player_positions"] = player_positions

        for k, v in params_to_overwrite.items():
            curr_val = mdp_config.get(k, None)
            if debug:
                print("Overwriting mdp layout standard config value {}:{} -> {}".format(k, curr_val, v))
            mdp_config[k] = v

        return OvercookedGridworld(**mdp_config)


    def _configure_recipes(self, num_items_for_soup, **kwargs):
        Recipe.configure({'num_items_for_soup' : num_items_for_soup, **kwargs })

    #####################
    # BASIC CLASS UTILS #
    #####################

    def __eq__(self, other):
        return np.array_equal(self.terrain_mtx, other.terrain_mtx) and \
                self.start_player_positions == other.start_player_positions and \
                self.start_bonus_orders == other.start_bonus_orders and \
                self.start_all_orders == other.start_all_orders and \
                self.reward_shaping_params == other.reward_shaping_params and \
                self.layout_name == other.layout_name
    
    def copy(self):
        return OvercookedGridworld(
            terrain=self.terrain_mtx.copy(),
            start_player_positions=self.start_player_positions,
            start_bonus_orders=self.start_bonus_orders,
            rew_shaping_params=copy.deepcopy(self.reward_shaping_params),
            layout_name=self.layout_name,
            start_all_orders=self.start_all_orders
        )

    @property
    def mdp_params(self):
        return {
            "layout_name": self.layout_name,
            "terrain": self.terrain_mtx,
            "start_player_positions": self.start_player_positions,
            "start_bonus_orders": self.start_bonus_orders,
            "rew_shaping_params": copy.deepcopy(self.reward_shaping_params),
            "start_all_orders" : self.start_all_orders
        }


    ##############
    # GAME LOGIC #
    ##############

    def get_actions(self, state):
        """
        Returns the list of lists of valid actions for 'state'.

        The ith element of the list is the list of valid actions that player i
        can take.
        """
        self._check_valid_state(state)
        return [self._get_player_actions(state, i) for i in range(len(state.players))]

    def _get_player_actions(self, state, player_num):
        """All actions are allowed to all players in all states."""
        return Action.ALL_ACTIONS

    def _check_action(self, state, joint_action):
        for p_action, p_legal_actions in zip(joint_action, self.get_actions(state)):
            if p_action not in p_legal_actions:
                raise ValueError('Invalid action')

    def get_standard_start_state(self):
        start_state = OvercookedState.from_player_positions(
            self.start_player_positions, bonus_orders=self.start_bonus_orders, all_orders=self.start_all_orders
        )
        return start_state

    def get_random_start_state_fn(self, random_start_pos=False, rnd_obj_prob_thresh=0.0):
        def start_state_fn():
            if random_start_pos:
                valid_positions = self.get_valid_joint_player_positions()
                start_pos = valid_positions[np.random.choice(len(valid_positions))]
            else:
                start_pos = self.start_player_positions

            start_state = OvercookedState.from_player_positions(start_pos, bonus_orders=self.start_bonus_orders, all_orders=self.start_all_orders)

            if rnd_obj_prob_thresh == 0:
                return start_state

            # Arbitrary hard-coding for randomization of objects
            # For each pot, add a random amount of onions and tomatoes with prob rnd_obj_prob_thresh
            # Begin the soup cooking with probability rnd_obj_prob_thresh
            pots = self.get_pot_states(start_state)["empty"]
            for pot_loc in pots:
                p = np.random.rand()
                if p < rnd_obj_prob_thresh:
                    n = int(np.random.randint(low=1, high=4))
                    m = int(np.random.randint(low=0, high=4-n))
                    q = np.random.rand()
                    cooking_tick = 0 if q < rnd_obj_prob_thresh else -1
                    start_state.objects[pot_loc] = SoupState.get_soup(pot_loc, num_onions=n, num_tomatoes=m, cooking_tick=cooking_tick)

            # For each player, add a random object with prob rnd_obj_prob_thresh
            for player in start_state.players:
                p = np.random.rand()
                if p < rnd_obj_prob_thresh:
                    # Different objects have different probabilities
                    obj = np.random.choice(["dish", "onion", "soup"], p=[0.2, 0.6, 0.2])
                    n = int(np.random.randint(low=1, high=4))
                    m = int(np.random.randint(low=0, high=4-n))
                    if obj == "soup":
                        player.set_object(
                            SoupState.get_soup(player.position, num_onions=n, num_tomatoes=m, finished=True)
                        )
                    else:
                        player.set_object(ObjectState(obj, player.position))
            return start_state
        return start_state_fn

    def is_terminal(self, state):
        # There is a finite horizon, handled by the environment.
        return False

    def get_state_transition(self, state, joint_action):
        """Gets information about possible transitions for the action.

        Returns the next state, sparse reward and reward shaping.
        Assumes all actions are deterministic.

        NOTE: Sparse reward is given only when soups are delivered, 
        shaped reward is given only for completion of subgoals 
        (not soup deliveries).
        """
        events_infos = { event : [False] * self.num_players for event in EVENT_TYPES }
        phi_s = self.potential_function(state)

        assert not self.is_terminal(state), "Trying to find successor of a terminal state: {}".format(state)
        for action, action_set in zip(joint_action, self.get_actions(state)):
            if action not in action_set:
                raise ValueError("Illegal action %s in state %s" % (action, state))
        
        new_state = state.deepcopy()

        # Resolve interacts first
        sparse_reward_by_agent, shaped_reward_by_agent = self.resolve_interacts(new_state, joint_action, events_infos)

        assert new_state.player_positions == state.player_positions
        assert new_state.player_orientations == state.player_orientations
        
        # Resolve player movements
        self.resolve_movement(new_state, joint_action)

        # Finally, environment effects
        self.step_environment_effects(new_state)

        # Additional dense reward logic
        # shaped_reward += self.calculate_distance_based_shaped_reward(state, new_state)
<<<<<<< HEAD
        return new_state, sparse_reward, shaped_reward, events_infos
=======

        phi_s_prime = self.potential_function(new_state)
        infos = {
            "event_infos": events_infos,
            "sparse_reward_by_agent": sparse_reward_by_agent,
            "shaped_reward_by_agent": shaped_reward_by_agent,
            "phi_s": phi_s,
            "phi_s_prime": phi_s_prime
        }
        return new_state, infos
>>>>>>> 321b390f

    def resolve_interacts(self, new_state, joint_action, events_infos):
        """
        Resolve any INTERACT actions, if present.

        Currently if two players both interact with a terrain, we resolve player 1's interact 
        first and then player 2's, without doing anything like collision checking.
        """
        pot_states = self.get_pot_states(new_state)
        # We divide reward by agent to keep track of who contributed
        sparse_reward, shaped_reward = [0] * self.num_players, [0] * self.num_players 

        for player_idx, (player, action) in enumerate(zip(new_state.players, joint_action)):

            if action != Action.INTERACT:
                continue

            pos, o = player.position, player.orientation
            i_pos = Action.move_in_direction(pos, o)
            terrain_type = self.get_terrain_type_at_pos(i_pos)

            # NOTE: we always log pickup/drop before performing it, as that's
            # what the logic of determining whether the pickup/drop is useful assumes
            if terrain_type == 'X':

                if player.has_object() and not new_state.has_object(i_pos):
                    obj_name = player.get_object().name
                    self.log_object_drop(events_infos, new_state, obj_name, pot_states, player_idx)

                    # Drop object on counter
                    obj = player.remove_object()
                    new_state.add_object(obj, i_pos)
                    
                elif not player.has_object() and new_state.has_object(i_pos):
                    obj_name = new_state.get_object(i_pos).name
                    self.log_object_pickup(events_infos, new_state, obj_name, pot_states, player_idx)

                    # Pick up object from counter
                    obj = new_state.remove_object(i_pos)
                    player.set_object(obj)
                    

            elif terrain_type == 'O' and player.held_object is None:
                self.log_object_pickup(events_infos, new_state, "onion", pot_states, player_idx)

                # Onion pickup from dispenser
                obj = ObjectState('onion', pos)
                player.set_object(obj)

            elif terrain_type == 'T' and player.held_object is None:
                # Tomato pickup from dispenser
                player.set_object(ObjectState('tomato', pos))

            elif terrain_type == 'D' and player.held_object is None:
                self.log_object_pickup(events_infos, new_state, "dish", pot_states, player_idx)

                # Give shaped reward if pickup is useful
                if self.is_dish_pickup_useful(new_state, pot_states):
                    shaped_reward[player_idx] += self.reward_shaping_params["DISH_PICKUP_REWARD"]

                # Perform dish pickup from dispenser
                obj = ObjectState('dish', pos)
                player.set_object(obj)

            elif terrain_type == 'P' and not player.has_object():
                # Cooking soup
                if self.soup_to_be_cooked_at_location(new_state, i_pos):
                    soup = new_state.get_object(i_pos)
                    soup.begin_cooking()
            
            elif terrain_type == 'P' and player.has_object():

                if player.get_object().name == 'dish' and self.soup_ready_at_location(new_state, i_pos):
                    self.log_object_pickup(events_infos, new_state, "soup", pot_states, player_idx)

                    # Pick up soup
                    player.remove_object() # Remove the dish
                    obj = new_state.remove_object(i_pos) # Get soup
                    player.set_object(obj)
                    shaped_reward[player_idx] += self.reward_shaping_params["SOUP_PICKUP_REWARD"]

                elif player.get_object().name in Recipe.ALL_INGREDIENTS:
                    # Adding ingredient to soup

                    if not new_state.has_object(i_pos):
                        # Pot was empty, add soup to it
                        new_state.add_object(SoupState(i_pos, ingredients=[]))

                    # Add ingredient if possible
                    soup = new_state.get_object(i_pos)
                    if not soup.is_full:
                        obj = player.remove_object()
                        soup.add_ingredient(obj)
                        shaped_reward[player_idx] += self.reward_shaping_params["PLACEMENT_IN_POT_REW"]

                        # Log onion potting
<<<<<<< HEAD
                        if obj.name == Recipe.ONION:
=======
                        events_infos['potting_onion'][player_idx] = True

                    else:
                        # Pot has already items in it, add if not full and of same type
                        obj = new_state.get_object(i_pos)
                        assert obj.name == 'soup', 'Object in pot was not soup'
                        soup_type, num_items, _cook_time = obj.state
                        if num_items < self.num_items_for_soup and soup_type == item_type:
                            player.remove_object()
                            obj.state = (soup_type, num_items + 1, 0)
                            shaped_reward[player_idx] += self.reward_shaping_params["PLACEMENT_IN_POT_REW"]

                            # Log onion potting
>>>>>>> 321b390f
                            events_infos['potting_onion'][player_idx] = True

            elif terrain_type == 'S' and player.has_object():
                obj = player.get_object()
                if obj.name == 'soup':

                    delivery_rew = self.deliver_soup(new_state, player, obj)
                    sparse_reward[player_idx] += delivery_rew

                    # Log soup delivery
                    events_infos['soup_delivery'][player_idx] = True                        

        return sparse_reward, shaped_reward

    def deliver_soup(self, state, player, soup):
        """
        Deliver the soup, and get reward if there is no order list
        or if the type of the delivered soup matches the next order.
        """
        assert soup.name == 'soup', "Tried to deliver something that wasn't soup"
        assert soup.is_ready, "Tried to deliever soup that isn't ready"
        player.remove_object()

        if not soup.recipe in state.all_orders:
            return 0

        if not soup.recipe in state.bonus_orders:
            return soup.value

        return self.order_bonus * soup.value


    def resolve_movement(self, state, joint_action):
        """Resolve player movement and deal with possible collisions"""
        new_positions, new_orientations = self.compute_new_positions_and_orientations(state.players, joint_action)
        for player_state, new_pos, new_o in zip(state.players, new_positions, new_orientations):
            player_state.update_pos_and_or(new_pos, new_o)

    def compute_new_positions_and_orientations(self, old_player_states, joint_action):
        """Compute new positions and orientations ignoring collisions"""
        new_positions, new_orientations = list(zip(*[
            self._move_if_direction(p.position, p.orientation, a) \
            for p, a in zip(old_player_states, joint_action)]))
        old_positions = tuple(p.position for p in old_player_states)
        new_positions = self._handle_collisions(old_positions, new_positions)
        return new_positions, new_orientations

    def is_transition_collision(self, old_positions, new_positions):
        # Checking for any players ending in same square
        if self.is_joint_position_collision(new_positions):
            return True
        # Check if any two players crossed paths
        for idx0, idx1 in itertools.combinations(range(self.num_players), 2):
            p1_old, p2_old = old_positions[idx0], old_positions[idx1]
            p1_new, p2_new = new_positions[idx0], new_positions[idx1]
            if p1_new == p2_old and p1_old == p2_new:
                return True
        return False

    def is_joint_position_collision(self, joint_position):
        return any(pos0 == pos1 for pos0, pos1 in itertools.combinations(joint_position, 2))
            
    def step_environment_effects(self, state):
        state.timestep += 1
        for obj in state.objects.values():
            if obj.name == 'soup' and obj.is_cooking:
                obj.cook()
                

    def _handle_collisions(self, old_positions, new_positions):
        """If agents collide, they stay at their old locations"""
        if self.is_transition_collision(old_positions, new_positions):
            return old_positions
        return new_positions

    def _get_terrain_type_pos_dict(self):
        pos_dict = defaultdict(list)
        for y, terrain_row in enumerate(self.terrain_mtx):
            for x, terrain_type in enumerate(terrain_row):
                pos_dict[terrain_type].append((x, y))
        return pos_dict

    def _move_if_direction(self, position, orientation, action):
        """Returns position and orientation that would 
        be obtained after executing action"""
        if action not in Action.MOTION_ACTIONS:
            return position, orientation
        new_pos = Action.move_in_direction(position, action)
        new_orientation = orientation if action == Action.STAY else action
        if new_pos not in self.get_valid_player_positions():
            return position, new_orientation
        return new_pos, new_orientation


    #######################
    # LAYOUT / STATE INFO #
    #######################

    def get_valid_player_positions(self):
        return self.terrain_pos_dict[' ']

    def get_valid_joint_player_positions(self):
        """Returns all valid tuples of the form (p0_pos, p1_pos, p2_pos, ...)"""
        valid_positions = self.get_valid_player_positions() 
        all_joint_positions = list(itertools.product(valid_positions, repeat=self.num_players))
        valid_joint_positions = [j_pos for j_pos in all_joint_positions if not self.is_joint_position_collision(j_pos)]
        return valid_joint_positions

    def get_valid_player_positions_and_orientations(self):
        valid_states = []
        for pos in self.get_valid_player_positions():
            valid_states.extend([(pos, d) for d in Direction.ALL_DIRECTIONS])
        return valid_states

    def get_valid_joint_player_positions_and_orientations(self):
        """All joint player position and orientation pairs that are not
        overlapping and on empty terrain."""
        valid_player_states = self.get_valid_player_positions_and_orientations()

        valid_joint_player_states = []
        for players_pos_and_orientations in itertools.product(valid_player_states, repeat=self.num_players):
            joint_position = [plyer_pos_and_or[0] for plyer_pos_and_or in players_pos_and_orientations]
            if not self.is_joint_position_collision(joint_position):
                valid_joint_player_states.append(players_pos_and_orientations)

        return valid_joint_player_states

    def get_adjacent_features(self, player):
        adj_feats = []
        pos = player.position
        for d in Direction.ALL_DIRECTIONS:
            adj_pos = Action.move_in_direction(pos, d)
            adj_feats.append((adj_pos, self.get_terrain_type_at_pos(adj_pos)))
        return adj_feats

    def get_terrain_type_at_pos(self, pos):
        x, y = pos
        return self.terrain_mtx[y][x]

    def get_dish_dispenser_locations(self):
        return list(self.terrain_pos_dict['D'])

    def get_onion_dispenser_locations(self):
        return list(self.terrain_pos_dict['O'])

    def get_tomato_dispenser_locations(self):
        return list(self.terrain_pos_dict['T'])

    def get_serving_locations(self):
        return list(self.terrain_pos_dict['S'])

    def get_pot_locations(self):
        return list(self.terrain_pos_dict['P'])

    def get_counter_locations(self):
        return list(self.terrain_pos_dict['X'])

    @property
    def num_pots(self):
        return len(self.get_pot_locations())

    def get_pot_states(self, state):
        """Returns dict with structure:
        {
         empty: [positions of empty pots]
        'x_items': [soup objects with x items that have yet to start cooking],
        'cooking': [soup objs that are cooking but not ready]
        'ready': [ready soup objs],
        }
        NOTE: all returned pots are just pot positions
        """
        pots_states_dict = defaultdict(list)
        for pot_pos in self.get_pot_locations():
            if not state.has_object(pot_pos):
                pots_states_dict['empty'].append(pot_pos)
            else:
                soup = state.get_object(pot_pos)
                if soup.is_ready:
                    pots_states_dict['ready'].append(pot_pos)
                elif soup.is_cooking:
                    pots_states_dict['cooking'].append(pot_pos)
                else:
                    num_ingredients = len(soup.ingredients)
                    pots_states_dict['{}_items'.format(num_ingredients)].append(pot_pos)

        return pots_states_dict

    def get_counter_objects_dict(self, state, counter_subset=None):
        """Returns a dictionary of pos:objects on counters by type"""
        counters_considered = self.terrain_pos_dict['X'] if counter_subset is None else counter_subset
        counter_objects_dict = defaultdict(list)
        for obj in state.objects.values():
            if obj.position in counters_considered:
                counter_objects_dict[obj.name].append(obj.position)
        return counter_objects_dict

    def get_empty_counter_locations(self, state):
        counter_locations = self.get_counter_locations()
        return [pos for pos in counter_locations if not state.has_object(pos)]

    def get_empty_pots(self, pot_states):
        """Returns pots that have 0 items in them"""
        return pot_states["empty"]

    def get_ready_pots(self, pot_states):
<<<<<<< HEAD
        return pot_states['ready']

    def get_cooking_pots(self, pot_states):
        return pot_states['cooking']

    def get_full_but_not_cooking_pots(self, pot_states):
        return pot_states['{}_items'.format(Recipe.MAX_NUM_INGREDIENTS)]


    def get_full_pots(self, pot_states):
        return self.get_cooking_pots(pot_states) + self.get_ready_pots(pot_states) + self.get_full_but_not_cooking_pots(pot_states)

    def get_partially_full_pots(self, pot_states):
        return list(set().union(*[pot_states['{}_items'.format(i)] for i in range(1, Recipe.MAX_NUM_INGREDIENTS)]))
=======
        """Returns pots that are full, fully cooked, and ready for pickup"""
        return pot_states["tomato"]["ready"] + pot_states["onion"]["ready"]

    def get_cooking_pots(self, pot_states):
        """Returns pots that are full and are not ready yet"""
        return pot_states["tomato"]["cooking"] + pot_states["onion"]["cooking"]

    def get_full_pots(self, pot_states):
        """Returns all pots with self.num_items_for_soup in them"""
        return self.get_cooking_pots(pot_states) + self.get_ready_pots(pot_states)

    def get_partially_full_pots(self, pot_states):
        """Returns all pots that have between `1` and `self.num_items_for_soup - 1` items in them"""
        return pot_states["tomato"]["partially_full"] + pot_states["onion"]["partially_full"]
>>>>>>> 321b390f

    def soup_ready_at_location(self, state, pos):
        if not state.has_object(pos):
            return False
        obj = state.get_object(pos)
        assert obj.name == 'soup', 'Object in pot was not soup'
        return obj.is_ready

    def soup_to_be_cooked_at_location(self, state, pos):
        if not state.has_object(pos):
            return False
        obj = state.get_object(pos)
        return obj.name == 'soup' and not obj.is_cooking and not obj.is_ready and len(obj.ingredients) > 0

    def _check_valid_state(self, state):
        """Checks that the state is valid.

        Conditions checked:
        - Players are on free spaces, not terrain
        - Held objects have the same position as the player holding them
        - Non-held objects are on terrain
        - No two players or non-held objects occupy the same position
        - Objects have a valid state (eg. no pot with 4 onions)
        """
        all_objects = list(state.objects.values())
        for player_state in state.players:
            # Check that players are not on terrain
            pos = player_state.position
            assert pos in self.get_valid_player_positions()

            # Check that held objects have the same position
            if player_state.held_object is not None:
                all_objects.append(player_state.held_object)
                assert player_state.held_object.position == player_state.position

        for obj_pos, obj_state in state.objects.items():
            # Check that the hash key position agrees with the position stored
            # in the object state
            assert obj_state.position == obj_pos
            # Check that non-held objects are on terrain
            assert self.get_terrain_type_at_pos(obj_pos) != ' '

        # Check that players and non-held objects don't overlap
        all_pos = [player_state.position for player_state in state.players]
        all_pos += [obj_state.position for obj_state in state.objects.values()]
        assert len(all_pos) == len(set(all_pos)), "Overlapping players or objects"

        # Check that objects have a valid state
        for obj_state in all_objects:
            assert obj_state.is_valid()

    def find_free_counters_valid_for_both_players(self, state, mlp):
        """Finds all empty counter locations that are accessible to both players"""
        one_player, other_player = state.players
        free_counters = self.get_empty_counter_locations(state)
        free_counters_valid_for_both = []
        for free_counter in free_counters:
            goals = mlp.mp.motion_goals_for_pos[free_counter]
            if any([mlp.mp.is_valid_motion_start_goal_pair(one_player.pos_and_or, goal) for goal in goals]) and \
            any([mlp.mp.is_valid_motion_start_goal_pair(other_player.pos_and_or, goal) for goal in goals]):
                free_counters_valid_for_both.append(free_counter)
        return free_counters_valid_for_both

    @staticmethod
    def _assert_valid_grid(grid):
        """Raises an AssertionError if the grid is invalid.

        grid:  A sequence of sequences of spaces, representing a grid of a
        certain height and width. grid[y][x] is the space at row y and column
        x. A space must be either 'X' (representing a counter), ' ' (an empty
        space), 'O' (onion supply), 'P' (pot), 'D' (dish supply), 'S' (serving
        location), '1' (player 1) and '2' (player 2).
        """
        height = len(grid)
        width = len(grid[0])

        # Make sure the grid is not ragged
        assert all(len(row) == width for row in grid), 'Ragged grid'

        # Borders must not be free spaces
        def is_not_free(c):
            return c in 'XOPDST'

        for y in range(height):
            assert is_not_free(grid[y][0]), 'Left border must not be free'
            assert is_not_free(grid[y][-1]), 'Right border must not be free'
        for x in range(width):
            assert is_not_free(grid[0][x]), 'Top border must not be free'
            assert is_not_free(grid[-1][x]), 'Bottom border must not be free'

        all_elements = [element for row in grid for element in row]
        digits = ['1', '2', '3', '4', '5', '6', '7', '8', '9']
        layout_digits = [e for e in all_elements if e in digits]
        num_players = len(layout_digits)
        assert num_players > 0, "No players (digits) in grid"
        layout_digits = list(sorted(map(int, layout_digits)))
        assert layout_digits == list(range(1, num_players + 1)), "Some players were missing"

        assert all(c in 'XOPDST123456789 ' for c in all_elements), 'Invalid character in grid'
        assert all_elements.count('1') == 1, "'1' must be present exactly once"
        assert all_elements.count('D') >= 1, "'D' must be present at least once"
        assert all_elements.count('S') >= 1, "'S' must be present at least once"
        assert all_elements.count('P') >= 1, "'P' must be present at least once"
        assert all_elements.count('O') >= 1 or all_elements.count('T') >= 1, "'O' or 'T' must be present at least once"


    ################################
    # EVENT LOGGING HELPER METHODS #
    ################################

    def log_object_pickup(self, events_infos, state, obj_name, pot_states, player_index):
        """Player picked an object up from a counter or a dispenser"""
        obj_pickup_key = obj_name + "_pickup"
        if obj_pickup_key not in events_infos:
            raise ValueError("Unknown event {}".format(obj_pickup_key))
        events_infos[obj_pickup_key][player_index] = True
        
        USEFUL_PICKUP_FNS = {
            "onion": self.is_onion_pickup_useful,
            "dish": self.is_dish_pickup_useful
        }
        if obj_name in USEFUL_PICKUP_FNS:
            if USEFUL_PICKUP_FNS[obj_name](state, pot_states, player_index):
                obj_useful_key = "useful_" + obj_name + "_pickup"
                events_infos[obj_useful_key][player_index] = True

    def log_object_drop(self, events_infos, state, obj_name, pot_states, player_index):
        """Player dropped the object on a counter"""
        obj_drop_key = obj_name + "_drop"
        if obj_drop_key not in events_infos:
            # TODO: add support for tomato event logging
            if obj_name == "tomato":
                return
            raise ValueError("Unknown event {}".format(obj_drop_key))
        events_infos[obj_drop_key][player_index] = True
        
        USEFUL_DROP_FNS = {
            "onion": self.is_onion_drop_useful,
            "dish": self.is_dish_drop_useful
        }
        if obj_name in USEFUL_DROP_FNS:
            if USEFUL_DROP_FNS[obj_name](state, pot_states, player_index):
                obj_useful_key = "useful_" + obj_name + "_drop"
                events_infos[obj_useful_key][player_index] = True

    def is_dish_pickup_useful(self, state, pot_states, player_index=None):
        """
        NOTE: this only works if self.num_players == 2
        Useful if:
        - Pot is ready/cooking and there is no player with a dish               \ 
        - 2 pots are ready/cooking and there is one player with a dish          | -> number of dishes in players hands < number of ready/cooking/partially full soups 
        - Partially full pot is ok if the other player is on course to fill it  /

        We also want to prevent picking up and dropping dishes, so add the condition
        that there must be no dishes on counters
        """
        if self.num_players != 2: return False

        # This next line is to prevent reward hacking (this logic is also used by reward shaping)
        dishes_on_counters = self.get_counter_objects_dict(state)["dish"]
        no_dishes_on_counters = len(dishes_on_counters) == 0

        num_player_dishes = len(state.player_objects_by_type['dish'])
        non_empty_pots = len(self.get_ready_pots(pot_states) + self.get_cooking_pots(pot_states) + self.get_partially_full_pots(pot_states))
        return no_dishes_on_counters and num_player_dishes < non_empty_pots

    def is_dish_drop_useful(self, state, pot_states, player_index):
        """
        NOTE: this only works if self.num_players == 2
        Useful if:
        - Onion is needed (all pots are non-full)
        - Nobody is holding onions
        """
        if self.num_players != 2: return False
        all_non_full = len(self.get_full_pots(pot_states)) == 0
        other_player = state.players[1 - player_index]
        other_player_holding_onion = other_player.has_object() and other_player.get_object().name == "onion"
        return all_non_full and not other_player_holding_onion

    def is_onion_pickup_useful(self, state, pot_states, player_index):
        """
        NOTE: this only works if self.num_players == 2
        Always useful unless:
        - All pots are full & other agent is not holding a dish
        """
        if self.num_players != 2: return False
        all_pots_full = self.num_pots == len(self.get_full_pots(pot_states))
        other_player = state.players[1 - player_index]
        other_player_has_dish = other_player.has_object() and other_player.get_object().name == "dish"
        return not (all_pots_full and not other_player_has_dish)
        
    def is_onion_drop_useful(self, state, pot_states, player_index):
        """
        NOTE: this only works if self.num_players == 2
        Useful if:
        - Dish is needed (all pots are full)
        - Nobody is holding a dish
        """
        if self.num_players != 2: return False
        all_pots_full = len(self.get_full_pots(pot_states)) == self.num_pots
        other_player = state.players[1 - player_index]
        other_player_holding_dish = other_player.has_object() and other_player.get_object().name == "dish"
        return all_pots_full and not other_player_holding_dish


    #####################
    # TERMINAL GRAPHICS #
    #####################

    def state_string(self, state):
        """String representation of the current state"""
        players_dict = {player.position: player for player in state.players}

        grid_string = ""
        for y, terrain_row in enumerate(self.terrain_mtx):
            for x, element in enumerate(terrain_row):
                if (x, y) in players_dict.keys():
                    player = players_dict[(x, y)]
                    orientation = player.orientation
                    assert orientation in Direction.ALL_DIRECTIONS

                    player_idx_lst = [i for i, p in enumerate(state.players) if p.position == player.position]
                    assert len(player_idx_lst) == 1

                    grid_string += Action.ACTION_TO_CHAR[orientation]
                    player_object = player.held_object
                    if player_object:
                        grid_string += player_object.name[:1]
                        grid_string += str(player_idx_lst[0])
                    else:
                        grid_string += str(player_idx_lst[0])
                else:
                    if element == "X" and state.has_object((x, y)):
                        state_obj = state.get_object((x, y))
                        grid_string = grid_string + element + state_obj.name[:1]

                    elif element == "P" and state.has_object((x, y)):
                        soup = state.get_object((x, y))
                        # TODO: Figure out a way to represent more rich soup space
                        if Recipe.ONION in soup.ingredients:
                            grid_string += "ø"
                        elif Recipe.TOMATO in soup.ingredients:
                            grid_string += "†"
                        else:
                            grid_string += " "

                        if soup.is_cooking:
                            grid_string += str(soup._cooking_tick)
                        
                        # NOTE: do not currently have terminal graphics 
                        # support for cooking times greater than 3.
                        elif len(soup.ingredients) == 2:
                            grid_string += "="
                        elif len(soup.ingredients) == 1:
                            grid_string += "-"
                        else:
                            grid_string += " "
                    else:
                        grid_string += element + " "

            grid_string += "\n"
        
        if state.bonus_orders:
            grid_string += "Bonus orders: {}\n".format(
                state.bonus_orders
            )
        grid_string += "State potential value: {}\n".format(self.potential_function(state))
        return grid_string

    ###################
    # STATE ENCODINGS #
    ###################

    @property
    def lossless_state_encoding_shape(self):
        return np.array(list(self.shape) + [20])

    def lossless_state_encoding(self, overcooked_state, debug=False):
        """Featurizes a OvercookedState object into a stack of boolean masks that are easily readable by a CNN"""
        assert self.num_players == 2, "Functionality has to be added to support encondings for > 2 players"
        assert type(debug) is bool
        base_map_features = ["pot_loc", "counter_loc", "onion_disp_loc", "dish_disp_loc", "serve_loc"]
        variable_map_features = ["onions_in_pot", "onions_cook_time", "onion_soup_loc", "dishes", "onions"]

        all_objects = overcooked_state.all_objects_list

        def make_layer(position, value):
                layer = np.zeros(self.shape)
                layer[position] = value
                return layer

        def process_for_player(primary_agent_idx):
            # Ensure that primary_agent_idx layers are ordered before other_agent_idx layers
            other_agent_idx = 1 - primary_agent_idx
            ordered_player_features = ["player_{}_loc".format(primary_agent_idx), "player_{}_loc".format(other_agent_idx)] + \
                        ["player_{}_orientation_{}".format(i, Direction.DIRECTION_TO_INDEX[d])
                        for i, d in itertools.product([primary_agent_idx, other_agent_idx], Direction.ALL_DIRECTIONS)]

            LAYERS = ordered_player_features + base_map_features + variable_map_features
            state_mask_dict = {k:np.zeros(self.shape) for k in LAYERS}

            # MAP LAYERS
            for loc in self.get_counter_locations():
                state_mask_dict["counter_loc"][loc] = 1

            for loc in self.get_pot_locations():
                state_mask_dict["pot_loc"][loc] = 1

            for loc in self.get_onion_dispenser_locations():
                state_mask_dict["onion_disp_loc"][loc] = 1

            for loc in self.get_dish_dispenser_locations():
                state_mask_dict["dish_disp_loc"][loc] = 1

            for loc in self.get_serving_locations():
                state_mask_dict["serve_loc"][loc] = 1

            # PLAYER LAYERS
            for i, player in enumerate(overcooked_state.players):
                player_orientation_idx = Direction.DIRECTION_TO_INDEX[player.orientation]
                state_mask_dict["player_{}_loc".format(i)] = make_layer(player.position, 1)
                state_mask_dict["player_{}_orientation_{}".format(i, player_orientation_idx)] = make_layer(player.position, 1)

            # OBJECT & STATE LAYERS
            for obj in all_objects:
                if obj.name == "soup":
                    if Recipe.ONION in obj.ingredients:
                        if obj.position in self.get_pot_locations():
                            state_mask_dict["onions_in_pot"] += make_layer(obj.position, len(obj.ingredients))
                            state_mask_dict["onions_cook_time"] += make_layer(obj.position, max(0, obj._cooking_tick))
                        else:
                            # If player soup is not in a pot, put it in separate mask
                            state_mask_dict["onion_soup_loc"] += make_layer(obj.position, 1)
                    else:
                        raise ValueError("Unrecognized soup")

                elif obj.name == "dish":
                    state_mask_dict["dishes"] += make_layer(obj.position, 1)
                elif obj.name == "onion":
                    state_mask_dict["onions"] += make_layer(obj.position, 1)
                else:
                    raise ValueError("Unrecognized object")

            if debug:
                print(len(LAYERS))
                print(len(state_mask_dict))
                for k, v in state_mask_dict.items():
                    print(k)
                    print(np.transpose(v, (1, 0)))

            # Stack of all the state masks, order decided by order of LAYERS
            state_mask_stack = np.array([state_mask_dict[layer_id] for layer_id in LAYERS])
            state_mask_stack = np.transpose(state_mask_stack, (1, 2, 0))
            assert state_mask_stack.shape[:2] == self.shape
            assert state_mask_stack.shape[2] == len(LAYERS)
            # NOTE: currently not including time left or order_list in featurization
            return np.array(state_mask_stack).astype(int)

        # NOTE: Currently not very efficient, a decent amount of computation repeated here
        num_players = len(overcooked_state.players)
        final_obs_for_players = tuple(process_for_player(i) for i in range(num_players))
        return final_obs_for_players

    @property
    def featurize_state_shape(self):
        return np.array([62])

    def featurize_state(self, overcooked_state, mlp):
        """
        Encode state with some manually designed features.
        NOTE: currently works for just two players.
        """

        all_features = {}

        def make_closest_feature(idx, name, locations):
            "Compute (x, y) deltas to closest feature of type `name`, and save it in the features dict"
            all_features["p{}_closest_{}".format(idx, name)] = self.get_deltas_to_closest_location(player, locations,
                                                                                                   mlp)

        IDX_TO_OBJ = ["onion", "soup", "dish"]
        OBJ_TO_IDX = {o_name: idx for idx, o_name in enumerate(IDX_TO_OBJ)}

        counter_objects = self.get_counter_objects_dict(overcooked_state)
        pot_state = self.get_pot_states(overcooked_state)

        # Player Info
        for i, player in enumerate(overcooked_state.players):
            orientation_idx = Direction.DIRECTION_TO_INDEX[player.orientation]
            all_features["p{}_orientation".format(i)] = np.eye(4)[orientation_idx]
            obj = player.held_object

            if obj is None:
                held_obj_name = "none"
                all_features["p{}_objs".format(i)] = np.zeros(len(IDX_TO_OBJ))
            else:
                held_obj_name = obj.name
                obj_idx = OBJ_TO_IDX[held_obj_name]
                all_features["p{}_objs".format(i)] = np.eye(len(IDX_TO_OBJ))[obj_idx]

            # Closest feature of each type
            if held_obj_name == "onion":
                all_features["p{}_closest_onion".format(i)] = (0, 0)
            else:
                make_closest_feature(i, "onion", self.get_onion_dispenser_locations() + counter_objects["onion"])

            make_closest_feature(i, "empty_pot", pot_state["empty"])
            make_closest_feature(i, "one_onion_pot", pot_state["1_items"])
            make_closest_feature(i, "two_onion_pot", pot_state["2_items"])
            make_closest_feature(i, "cooking_pot", pot_state["cooking"])
            make_closest_feature(i, "ready_pot", pot_state["ready"])

            if held_obj_name == "dish":
                all_features["p{}_closest_dish".format(i)] = (0, 0)
            else:
                make_closest_feature(i, "dish", self.get_dish_dispenser_locations() + counter_objects["dish"])

            if held_obj_name == "soup":
                all_features["p{}_closest_soup".format(i)] = (0, 0)
            else:
                make_closest_feature(i, "soup", counter_objects["soup"])

            make_closest_feature(i, "serving", self.get_serving_locations())

            for direction, pos_and_feat in enumerate(self.get_adjacent_features(player)):
                adj_pos, feat = pos_and_feat

                if direction == player.orientation:
                    # Check if counter we are facing is empty
                    facing_counter = (feat == 'X' and adj_pos not in overcooked_state.objects.keys())
                    facing_counter_feature = [1] if facing_counter else [0]
                    # NOTE: Really, this feature should have been "closest empty counter"
                    all_features["p{}_facing_empty_counter".format(i)] = facing_counter_feature

                all_features["p{}_wall_{}".format(i, direction)] = [0] if feat == ' ' else [1]

        features_np = {k: np.array(v) for k, v in all_features.items()}

        p0, p1 = overcooked_state.players
        p0_dict = {k: v for k, v in features_np.items() if k[:2] == "p0"}
        p1_dict = {k: v for k, v in features_np.items() if k[:2] == "p1"}
        p0_features = np.concatenate(list(p0_dict.values()))
        p1_features = np.concatenate(list(p1_dict.values()))

        p1_rel_to_p0 = np.array(pos_distance(p1.position, p0.position))
        abs_pos_p0 = np.array(p0.position)
        ordered_features_p0 = np.squeeze(np.concatenate([p0_features, p1_features, p1_rel_to_p0, abs_pos_p0]))

        p0_rel_to_p1 = np.array(pos_distance(p0.position, p1.position))
        abs_pos_p1 = np.array(p1.position)
        ordered_features_p1 = np.squeeze(np.concatenate([p1_features, p0_features, p0_rel_to_p1, abs_pos_p1]))
        return ordered_features_p0, ordered_features_p1


    def get_deltas_to_closest_location(self, player, locations, mlp):
        _, closest_loc = mlp.mp.min_cost_to_feature(player.pos_and_or, locations, with_argmin=True)
        if closest_loc is None:
            # "any object that does not exist or I am carrying is going to show up as a (0,0)
            # but I can disambiguate the two possibilities by looking at the features 
            # for what kind of object I'm carrying"
            return (0, 0)
        dy_loc, dx_loc = pos_distance(closest_loc, player.position)
        return dy_loc, dx_loc


    ###############################
    # POTENTIAL REWARD SHAPING FN #
    ###############################

    def potential_function(self, state):
        """
        A potential function used for more principled reward shaping
        For details see "Policy invariance under reward transformations:
        Theory and application to reward shaping"

        Essentially, this is the ɸ(s) function.
        """
        pot_states = self.get_pot_states(state)
        potential_values = {
            'holding_onion': 1,
            'onion_in_pot': 3,
            'holding_dish': 1, # For each dish when there is a full pot, corresponding to it
            'holding_soup': 14
        }

        potential = 0
        potential += len(state.player_objects_by_type['onion']) * potential_values['holding_onion']

        all_pots_with_items = self.get_partially_full_pots(pot_states) + self.get_full_pots(pot_states)
        soup_objects_in_pots_with_items = [state.get_object(pot_loc) for pot_loc in all_pots_with_items]
        total_num_onions_in_pots = sum([pot.state[1] for pot in soup_objects_in_pots_with_items])
        potential += total_num_onions_in_pots * potential_values['onion_in_pot']

        num_ready_pots = len(self.get_full_pots(pot_states))
        num_useful_dishes = min(len(state.player_objects_by_type['dish']), num_ready_pots)
        potential += num_useful_dishes * potential_values['holding_dish']

        potential += len(state.player_objects_by_type['soup']) * potential_values['holding_soup']
        return potential


    ##############
    # DEPRECATED #
    ##############

    def calculate_distance_based_shaped_reward(self, state, new_state):
        """
        Adding reward shaping based on distance to certain features.
        """
        distance_based_shaped_reward = 0
        
        pot_states = self.get_pot_states(new_state)
        ready_pots = pot_states["tomato"]["ready"] + pot_states["onion"]["ready"]
        cooking_pots = ready_pots + pot_states["tomato"]["cooking"] + pot_states["onion"]["cooking"]
        nearly_ready_pots = cooking_pots + pot_states["tomato"]["partially_full"] + pot_states["onion"]["partially_full"]
        dishes_in_play = len(new_state.player_objects_by_type['dish'])
        for player_old, player_new in zip(state.players, new_state.players):
            # Linearly increase reward depending on vicinity to certain features, where distance of 10 achieves 0 reward
            max_dist = 8

            if player_new.held_object is not None and player_new.held_object.name == 'dish' and len(nearly_ready_pots) >= dishes_in_play:
                min_dist_to_pot_new = np.inf
                min_dist_to_pot_old = np.inf
                for pot in nearly_ready_pots:
                    new_dist = np.linalg.norm(np.array(pot) - np.array(player_new.position))
                    old_dist = np.linalg.norm(np.array(pot) - np.array(player_old.position))
                    if new_dist < min_dist_to_pot_new:
                        min_dist_to_pot_new = new_dist
                    if old_dist < min_dist_to_pot_old:
                        min_dist_to_pot_old = old_dist
                if min_dist_to_pot_old > min_dist_to_pot_new:
                    distance_based_shaped_reward += self.reward_shaping_params["POT_DISTANCE_REW"] * (1 - min(min_dist_to_pot_new / max_dist, 1))

            if player_new.held_object is None and len(cooking_pots) > 0 and dishes_in_play == 0:
                min_dist_to_d_new = np.inf
                min_dist_to_d_old = np.inf
                for serving_loc in self.terrain_pos_dict['D']:
                    new_dist = np.linalg.norm(np.array(serving_loc) - np.array(player_new.position))
                    old_dist = np.linalg.norm(np.array(serving_loc) - np.array(player_old.position))
                    if new_dist < min_dist_to_d_new:
                        min_dist_to_d_new = new_dist
                    if old_dist < min_dist_to_d_old:
                        min_dist_to_d_old = old_dist

                if min_dist_to_d_old > min_dist_to_d_new:
                    distance_based_shaped_reward += self.reward_shaping_params["DISH_DISP_DISTANCE_REW"] * (1 - min(min_dist_to_d_new / max_dist, 1))

            if player_new.held_object is not None and player_new.held_object.name == 'soup':
                min_dist_to_s_new = np.inf
                min_dist_to_s_old = np.inf
                for serving_loc in self.terrain_pos_dict['S']:
                    new_dist = np.linalg.norm(np.array(serving_loc) - np.array(player_new.position))
                    old_dist = np.linalg.norm(np.array(serving_loc) - np.array(player_old.position))
                    if new_dist < min_dist_to_s_new:
                        min_dist_to_s_new = new_dist

                    if old_dist < min_dist_to_s_old:
                        min_dist_to_s_old = old_dist
                
                if min_dist_to_s_old > min_dist_to_s_new:
                    distance_based_shaped_reward += self.reward_shaping_params["SOUP_DISTANCE_REW"] * (1 - min(min_dist_to_s_new / max_dist, 1))

        return distance_based_shaped_reward<|MERGE_RESOLUTION|>--- conflicted
+++ resolved
@@ -654,17 +654,9 @@
         self.terrain_pos_dict = self._get_terrain_type_pos_dict()
         self.start_player_positions = start_player_positions
         self.num_players = len(start_player_positions)
-<<<<<<< HEAD
         self.start_bonus_orders = start_bonus_orders
         self.start_all_orders = start_all_orders
-        self.reward_shaping_params = NO_REW_SHAPING_PARAMS if rew_shaping_params is None else rew_shaping_params
-=======
-        self.start_order_list = start_order_list
-        self.soup_cooking_time = cook_time
-        self.num_items_for_soup = num_items_for_soup
-        self.delivery_reward = delivery_reward
         self.reward_shaping_params = BASE_REW_SHAPING_PARAMS if rew_shaping_params is None else rew_shaping_params
->>>>>>> 321b390f
         self.layout_name = layout_name
         self.order_bonus = order_bonus
         self._configure_recipes(num_items_for_soup, **kwargs)
@@ -873,9 +865,6 @@
 
         # Additional dense reward logic
         # shaped_reward += self.calculate_distance_based_shaped_reward(state, new_state)
-<<<<<<< HEAD
-        return new_state, sparse_reward, shaped_reward, events_infos
-=======
 
         phi_s_prime = self.potential_function(new_state)
         infos = {
@@ -886,7 +875,6 @@
             "phi_s_prime": phi_s_prime
         }
         return new_state, infos
->>>>>>> 321b390f
 
     def resolve_interacts(self, new_state, joint_action, events_infos):
         """
@@ -983,23 +971,7 @@
                         shaped_reward[player_idx] += self.reward_shaping_params["PLACEMENT_IN_POT_REW"]
 
                         # Log onion potting
-<<<<<<< HEAD
                         if obj.name == Recipe.ONION:
-=======
-                        events_infos['potting_onion'][player_idx] = True
-
-                    else:
-                        # Pot has already items in it, add if not full and of same type
-                        obj = new_state.get_object(i_pos)
-                        assert obj.name == 'soup', 'Object in pot was not soup'
-                        soup_type, num_items, _cook_time = obj.state
-                        if num_items < self.num_items_for_soup and soup_type == item_type:
-                            player.remove_object()
-                            obj.state = (soup_type, num_items + 1, 0)
-                            shaped_reward[player_idx] += self.reward_shaping_params["PLACEMENT_IN_POT_REW"]
-
-                            # Log onion potting
->>>>>>> 321b390f
                             events_infos['potting_onion'][player_idx] = True
 
             elif terrain_type == 'S' and player.has_object():
@@ -1205,7 +1177,6 @@
         return pot_states["empty"]
 
     def get_ready_pots(self, pot_states):
-<<<<<<< HEAD
         return pot_states['ready']
 
     def get_cooking_pots(self, pot_states):
@@ -1220,22 +1191,6 @@
 
     def get_partially_full_pots(self, pot_states):
         return list(set().union(*[pot_states['{}_items'.format(i)] for i in range(1, Recipe.MAX_NUM_INGREDIENTS)]))
-=======
-        """Returns pots that are full, fully cooked, and ready for pickup"""
-        return pot_states["tomato"]["ready"] + pot_states["onion"]["ready"]
-
-    def get_cooking_pots(self, pot_states):
-        """Returns pots that are full and are not ready yet"""
-        return pot_states["tomato"]["cooking"] + pot_states["onion"]["cooking"]
-
-    def get_full_pots(self, pot_states):
-        """Returns all pots with self.num_items_for_soup in them"""
-        return self.get_cooking_pots(pot_states) + self.get_ready_pots(pot_states)
-
-    def get_partially_full_pots(self, pot_states):
-        """Returns all pots that have between `1` and `self.num_items_for_soup - 1` items in them"""
-        return pot_states["tomato"]["partially_full"] + pot_states["onion"]["partially_full"]
->>>>>>> 321b390f
 
     def soup_ready_at_location(self, state, pos):
         if not state.has_object(pos):
