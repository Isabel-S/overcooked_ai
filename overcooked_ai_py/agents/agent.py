--- conflicted
+++ resolved
@@ -124,16 +124,12 @@
     """
     Defines an agent from a `state_policy` and `direct_policy` functions
     """
-<<<<<<< HEAD
     
     def __init__(self, state_policy, direct_policy, multi_state_policy, stochastic=True, action_probs=False):
-=======
-
-    def __init__(self, state_policy, direct_policy, stochastic=True, action_probs=False):
->>>>>>> 1178134b
         """
         state_policy (fn): a function that takes in an OvercookedState instance and returns corresponding actions
         direct_policy (fn): a function that takes in a preprocessed OvercookedState instances and returns actions
+        multi_state_policy (fn): a function that takes in multiple OvercookedState instatences and returns actions
         stochastic (Bool): Whether the agent should sample from policy or take argmax
         action_probs (Bool): Whether agent should return action probabilities or a sampled action
         """
@@ -158,7 +154,7 @@
             raise AttributeError("{}. Most likely, need to set the agent_index or mdp of the Agent before calling the action method.".format(e))
 
     def actions(self, states, agent_indices):
-        self.history = None # NOTE: THIs method won't support history based agents
+        self.history = None # NOTE: This method won't support history based agents
         action_probs_n = self.multi_state_policy(states, agent_indices)
         actions_and_infos_n = []
         for action_probs in action_probs_n:
@@ -186,14 +182,9 @@
 
     def __init__(self, sim_threads=None, all_actions=False, custom_wait_prob=None):
         self.sim_threads = sim_threads
-<<<<<<< HEAD
         self.all_actions = all_actions
         self.custom_wait_prob = custom_wait_prob
     
-=======
-        self.interact = interact
-
->>>>>>> 1178134b
     def action(self, state):
         action_probs = np.zeros(Action.NUM_ACTIONS)
         legal_actions = list(Action.MOTION_ACTIONS)
